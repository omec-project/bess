import scapy.all as scapy

pkt_size = int($SN_PKT_SIZE!'60')
num_ports = int($SN_PORTS!'1')
num_cores = int($SN_CORES!'1')
rate_limit = int($BESS_RATELIMIT_MBPS!'0') # default no limit
imix = int($SN_IMIX!'0')

assert(60 <= pkt_size <= 1522)
assert(1 <= num_ports <= 16)
assert(1 <= num_cores <= 4)

# generate flows by varying dst IP addr
num_flows = int($SN_FLOWS!'1')
assert(1 <= num_flows <= 256 ** 3)

def build_pkt(size):
    eth = scapy.Ether(src='02:1e:67:9f:4d:ae', dst='06:16:3e:1b:72:32')
    ip = scapy.IP(src='192.168.0.1', dst='10.0.0.1')
    udp = scapy.UDP(sport=10001, dport=10002)
    payload = ('hello' + '0123456789' * 200)[:size-len(eth/ip/udp)]
    pkt = eth/ip/udp/payload
    pkt.show()
    return str(pkt)

if imix:
    # https://en.wikipedia.org/wiki/Internet_Mix
    pkt_templates = [
            build_pkt(60),
            build_pkt(60),
            build_pkt(60),
            build_pkt(60),
            build_pkt(60),
            build_pkt(60),
            build_pkt(60),
            build_pkt(590),
            build_pkt(590),
            build_pkt(590),
            build_pkt(1514)
            ]
else:
    pkt_templates = [build_pkt(pkt_size)]

ports = [PMDPort(port_id=i, num_inc_q=num_cores, num_out_q=num_cores) \
         for i in range(num_ports)]

if(rate_limit != 0):
    bess.add_tc('rr', policy='round_robin', priority=0)

for i in range(num_cores):
    if(rate_limit == 0):
        print("starting up worker: " + str(i))
        bess.add_worker(wid=i, core=i)

    src = Source()
<<<<<<< HEAD
    bess.attach_task(src.name, 0, wid=i)

    rr = RoundRobin(gates=range(num_ports))

    src \
    -> Rewrite(templates=[str(pkt)]) \
    -> RandomUpdate(fields=[{'offset': 36, 'size': 2, 'min': 10002, 'max': 10002 + num_flows - 1}]) \
=======
    rr = RoundRobin(gates=range(num_ports))
    src \
    -> Rewrite(templates=pkt_templates) \
    -> RandomUpdate(fields=[{'offset': 30, 'size': 4, 'min': 0x0a000001, 'max': 0x0a000001 + num_flows - 1}]) \
>>>>>>> d7932b92
    -> rr

    if(rate_limit != 0):
        bess.add_tc('bit_limit', parent='rr', policy='rate_limit', resource='bit', limit={'bit': rate_limit * 1000000})
        bess.add_tc('bit_leaf', policy='leaf', parent='bit_limit')
        bess.attach_task(src.name, tc='bit_leaf')

    for j in range(num_ports):
        rr:j -> Update(fields=[{'offset': 29, 'size': 1, 'value': j+1}]) -> QueueOut(port=ports[j].name, qid=i)
        QueueInc(port=ports[j].name, qid=i) -> Sink()
<|MERGE_RESOLUTION|>--- conflicted
+++ resolved
@@ -53,20 +53,10 @@
         bess.add_worker(wid=i, core=i)
 
     src = Source()
-<<<<<<< HEAD
-    bess.attach_task(src.name, 0, wid=i)
-
-    rr = RoundRobin(gates=range(num_ports))
-
-    src \
-    -> Rewrite(templates=[str(pkt)]) \
-    -> RandomUpdate(fields=[{'offset': 36, 'size': 2, 'min': 10002, 'max': 10002 + num_flows - 1}]) \
-=======
     rr = RoundRobin(gates=range(num_ports))
     src \
     -> Rewrite(templates=pkt_templates) \
     -> RandomUpdate(fields=[{'offset': 30, 'size': 4, 'min': 0x0a000001, 'max': 0x0a000001 + num_flows - 1}]) \
->>>>>>> d7932b92
     -> rr
 
     if(rate_limit != 0):
