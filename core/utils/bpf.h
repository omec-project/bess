--- conflicted
+++ resolved
@@ -4,13 +4,9 @@
  * Copyright (C) 2005-2009 Jung-uk Kim <jkim@FreeBSD.org>
  * All rights reserved.
  *
-<<<<<<< HEAD
- */
-=======
  * SPDX-License-Identifier: BSD-3-Clause
  *
-*/
->>>>>>> 8bc84ffc
+ */
 
 #ifndef BESS_UTILS_BPF_H_
 #define BESS_UTILS_BPF_H_
