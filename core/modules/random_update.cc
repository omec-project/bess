--- conflicted
+++ resolved
@@ -211,13 +211,8 @@
   return response;
 }
 
-<<<<<<< HEAD
 bess::protobuf::ModuleCommandResponse RandomUpdate::CommandClear(
-    const google::protobuf::Any &arg) {
-=======
-pb_error_t RandomUpdate::CommandClear(
-    const bess::protobuf::RandomUpdateCommandClearArg &) {
->>>>>>> 4704d0e5
+    const google::protobuf::Any &) {
   num_vars_ = 0;
 
   bess::protobuf::ModuleCommandResponse response;
