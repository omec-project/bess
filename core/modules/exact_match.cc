--- conflicted
+++ resolved
@@ -481,13 +481,8 @@
   return nullptr;
 }
 
-<<<<<<< HEAD
 bess::protobuf::ModuleCommandResponse ExactMatch::CommandClear(
-    const google::protobuf::Any &arg) {
-=======
-pb_error_t ExactMatch::CommandClear(
-    const bess::protobuf::ExactMatchCommandClearArg &) {
->>>>>>> 4704d0e5
+    const google::protobuf::Any &) {
   ht_.Clear();
 
   bess::protobuf::ModuleCommandResponse response;
