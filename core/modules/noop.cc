#include "noop.h"

const Commands<Module> NoOP::cmds = {};
const PbCommands<Module> NoOP::pb_cmds = {};

struct snobj *NoOP::Init(struct snobj *) {
  task_id_t tid;

  tid = RegisterTask(nullptr);
  if (tid == INVALID_TASK_ID)
    return snobj_err(ENOMEM, "Task creation failed");

  return nullptr;
}

<<<<<<< HEAD
pb_error_t NoOP::Init(const google::protobuf::Any &arg) {
=======
pb_error_t NoOP::Init(const bess::protobuf::NoOpArg &) {
>>>>>>> 4704d0e5
  task_id_t tid;

  tid = RegisterTask(nullptr);
  if (tid == INVALID_TASK_ID)
    return pb_error(ENOMEM, "Task creation failed");

  return pb_errno(0);
}

struct task_result NoOP::RunTask(void *) {
  return {};
}

ADD_MODULE(NoOP, "noop", "creates a task that does nothing")<|MERGE_RESOLUTION|>--- conflicted
+++ resolved
@@ -13,11 +13,7 @@
   return nullptr;
 }
 
-<<<<<<< HEAD
-pb_error_t NoOP::Init(const google::protobuf::Any &arg) {
-=======
-pb_error_t NoOP::Init(const bess::protobuf::NoOpArg &) {
->>>>>>> 4704d0e5
+pb_error_t NoOP::Init(const google::protobuf::Any &) {
   task_id_t tid;
 
   tid = RegisterTask(nullptr);
