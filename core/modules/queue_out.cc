--- conflicted
+++ resolved
@@ -1,8 +1,5 @@
 #include "queue_out.h"
-<<<<<<< HEAD
-=======
 
->>>>>>> 91cb6961
 #include "../port.h"
 #include "../utils/format.h"
 
@@ -79,7 +76,7 @@
 
 std::string QueueOut::GetDesc() const {
   return bess::utils::Format("%s/%s", port_->name().c_str(),
-                       port_->port_builder()->class_name().c_str());
+                             port_->port_builder()->class_name().c_str());
 }
 
 void QueueOut::ProcessBatch(struct pkt_batch *batch) {
