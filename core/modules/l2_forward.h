#ifndef BESS_MODULES_L2FORWARD_H_
#define BESS_MODULES_L2FORWARD_H_

#include "../module.h"
<<<<<<< HEAD
#include "../module_msg.pb.h"
=======
>>>>>>> 91cb6961

struct l2_entry {
  union {
    struct {
      uint64_t addr : 48;
      uint64_t gate : 15;
      uint64_t occupied : 1;
    };
    uint64_t entry;
  };
};

struct l2_table {
  struct l2_entry *table;
  uint64_t size;
  uint64_t size_power;
  uint64_t bucket;
  uint64_t count;
};

class L2Forward : public Module {
 public:
  L2Forward() : Module(), l2_table_(), default_gate_() {}

  virtual struct snobj *Init(struct snobj *arg);
  virtual pb_error_t InitPb(const bess::pb::L2ForwardArg &arg);

  virtual void Deinit();

  virtual void ProcessBatch(struct pkt_batch *batch);

  struct snobj *CommandAdd(struct snobj *arg);
  struct snobj *CommandDelete(struct snobj *arg);
  struct snobj *CommandSetDefaultGate(struct snobj *arg);
  struct snobj *CommandLookup(struct snobj *arg);
  struct snobj *CommandPopulate(struct snobj *arg);

  bess::pb::ModuleCommandResponse CommandAddPb(
      const bess::pb::L2ForwardCommandAddArg &arg);
  bess::pb::ModuleCommandResponse CommandDeletePb(
      const bess::pb::L2ForwardCommandDeleteArg &arg);
  bess::pb::ModuleCommandResponse CommandSetDefaultGatePb(
      const bess::pb::L2ForwardCommandSetDefaultGateArg &arg);
  bess::pb::ModuleCommandResponse CommandLookupPb(
      const bess::pb::L2ForwardCommandLookupArg &arg);
  bess::pb::ModuleCommandResponse CommandPopulatePb(
      const bess::pb::L2ForwardCommandPopulateArg &arg);

  static const gate_idx_t kNumIGates = 1;
  static const gate_idx_t kNumOGates = MAX_GATES;

  static const Commands<Module> cmds;
  static const PbCommands pb_cmds;

 private:
  struct l2_table l2_table_ = {};
  gate_idx_t default_gate_ = {};
};

#endif  // BESS_MODULES_L2FORWARD_H_<|MERGE_RESOLUTION|>--- conflicted
+++ resolved
@@ -2,10 +2,7 @@
 #define BESS_MODULES_L2FORWARD_H_
 
 #include "../module.h"
-<<<<<<< HEAD
 #include "../module_msg.pb.h"
-=======
->>>>>>> 91cb6961
 
 struct l2_entry {
   union {
