# Disable all implicit Makefile rules
MAKEFLAGS += --no-builtin-rules
.SUFFIXES: ;

CXX ?= g++
PROTOC ?= protoc

VERBOSE ?= 0

DEPDIR ?= .deps
DEPFLAGS = -MT $@ -MMD -MP -MF $(DEPDIR)/$(@:.o=.d)
$(shell mkdir -p $(DEPDIR) >/dev/null)
$(shell mkdir -p $(DEPDIR)/utils >/dev/null)
$(shell mkdir -p $(DEPDIR)/modules >/dev/null)
$(shell mkdir -p $(DEPDIR)/drivers >/dev/null)
$(shell mkdir -p $(DEPDIR)/hooks >/dev/null)

# e.g., 4.9.3 -> 40903
CXXVERSION := $(shell $(CXX) -dumpversion | sed -e 's/\.\([0-9][0-9]\)/\1/g' -e 's/\.\([0-9]\)/0\1/g' -e 's/^[0-9]\{3,4\}$$/&00/')
CXXVERSION_4_8_OR_HIGHER := $(shell expr $(CXXVERSION) \>= 40800)

IS_GCC := $(shell expr "$(shell $(CXX) --version)" : "g++")

ifeq "$(IS_GCC)" "3"
		ifeq "$(CXXVERSION_4_8_OR_HIGHER)" "0"
  			$(error g++ 4.8 or higher is required)
		endif
endif

RTE_SDK ?= $(abspath ../deps/dpdk-16.07)
RTE_TARGET ?= $(shell uname -m)-native-linuxapp-gcc
DPDK_LIB ?= dpdk

ifneq ($(wildcard $(RTE_SDK)/$(RTE_TARGET)/*),)
    DPDK_INC_DIR = $(RTE_SDK)/$(RTE_TARGET)/include
    DPDK_LIB_DIR = $(RTE_SDK)/$(RTE_TARGET)/lib
else ifneq ($(wildcard $(RTE_SDK)/build/*),)
    # if the user didn't do "make install" for DPDK
    DPDK_INC_DIR = $(RTE_SDK)/build/include
    DPDK_LIB_DIR = $(RTE_SDK)/build/lib
else
    ifeq ($(words $(MAKECMDGOALS)),1)
        ifneq ($(MAKECMDGOALS),clean)
            $(error DPDK is not available. \
                    Make sure $(abspath $(RTE_SDK)) is available and built)
        endif
    endif
endif

<<<<<<< HEAD
CXXFLAGS += -std=gnu++11 -g3 -ggdb3 -Ofast -march=native \
	    -Werror -isystem $(DPDK_INC_DIR) -Wall -Wextra -Wcast-align -D_GNU_SOURCE

PERMISSIVE = -Wno-missing-field-initializers -Wno-unused-parameter # FIXME
=======
PROTOCXXFLAGS = -std=gnu++11 -O0

CXXFLAGS += -std=gnu++11 -g3 -ggdb3 -Og -march=native \
	    -Werror -isystem $(DPDK_INC_DIR) -D_GNU_SOURCE \
	    -Wall -Wextra -Wcast-align
>>>>>>> 892c3be8

# -Wshadow should not be used for g++ 4.x, as it has too many false positives
CXXVERSION_5_OR_HIGHER := $(shell expr $(CXXVERSION) \>= 50000)
ifeq "$(IS_GCC)" "3"
	ifeq "$(CXXVERSION_5_OR_HIGHER)" "1"
		CXXFLAGS += -Wshadow
	endif
else
	CXXFLAGS += -Wshadow
endif

LDFLAGS += -rdynamic -L$(DPDK_LIB_DIR) -Wl,-rpath=$(DPDK_LIB_DIR) -pthread \
	   -static-libstdc++

LIBS += -Wl,-non_shared \
	-Wl,--whole-archive -l$(DPDK_LIB) -Wl,--no-whole-archive \
	-lglog -lgflags -lprotobuf -lgrpc++ -lgrpc \
	-lssl -lcrypto -lunwind -llzma -lpcap -lz \
	-Wl,-call_shared \
	-ldl

ifdef SANITIZE
    CXXFLAGS += -fsanitize=address -fsanitize=undefined -fno-omit-frame-pointer
    LDFLAGS += -fsanitize=address -fsanitize=undefined
endif

ifdef COVERAGE
    # override -Ofast with -Og for better results
    CXXFLAGS += --coverage -Og
    LDFLAGS += --coverage
endif

ifndef DEBUG
    CXXFLAGS += -Ofast -DNDEBUG
    LDFLAGS += -flto -ffat-lto-objects -finline-limit=1000
endif

-include extra.mk

PROTO_DIR = ../protobuf
PROTOS = $(wildcard $(PROTO_DIR)/*.proto)
PROTO_SRCS = $(patsubst %.proto,%.pb.cc, $(notdir $(PROTOS)))
PROTO_SRCS += $(patsubst %.proto,%.grpc.pb.cc, $(notdir $(PROTOS)))
PROTO_HEADERS = $(patsubst %.cc,%.h, $(PROTO_SRCS))
PROTOCFLAGS += --proto_path=$(PROTO_DIR) --cpp_out=. --grpc_out=. --plugin=protoc-gen-grpc=`which grpc_cpp_plugin`

ALL_SRCS = $(wildcard *.cc utils/*.cc modules/*.cc drivers/*.cc hooks/*.cc)
HEADERS = $(wildcard *.h utils/*.h modules/*.h drivers/*.h hooks/*.h)

TEST_SRCS = $(filter %_test.cc gtest_main.cc, $(ALL_SRCS))
TEST_OBJS = $(TEST_SRCS:.cc=.o)
TEST_EXEC = $(filter-out gtest_main, $(TEST_OBJS:%.o=%))
TEST_ALL_EXEC = all_test

BENCH_SRCS = $(filter %_bench.cc, $(ALL_SRCS))
BENCH_OBJS = $(BENCH_SRCS:.cc=.o)
BENCH_EXEC = $(BENCH_OBJS:%.o=%)

SRCS = $(filter-out $(TEST_SRCS) $(BENCH_SRCS), $(ALL_SRCS)) $(PROTO_SRCS)
OBJS = $(SRCS:.cc=.o)

EXEC = bessd

GTEST_DIR = /usr/src/gtest

.PHONY: all clean tags cscope tests benchmarks protobuf

all: $(EXEC) tests benchmarks

clean:
	rm -rf $(EXEC) .deps/*.d .deps/*/*.d *_test */*_test *_bench */*_bench \
		*.a *.pb.* *.o */*.o *.gcda *.gcno */*.gcda */*.gcno \
		coverage.info coverage_html

tags:
	@ctags -R *

cscope:
	@rm -f cscope.*
	@find . -name "*.c" -o -name "*.h" > cscope.files
	cscope -b -q -k
	@rm -f cscope.files

tests: $(TEST_OBJS) $(TEST_EXEC) $(TEST_ALL_EXEC)

benchmarks: $(BENCH_OBJS) $(BENCH_EXEC)

protobuf: $(PROTO_SRCS)

# This build wrapper takes 4 parameters:
# $(1): build type (CXX, LD, ...)
# $(2): Make target
# $(3): Make prerequisites
# $(4): command
define BUILD
$(2): $(3)
	$$(eval _TYPE = $$(strip $(1)))
	$$(eval _CMD = $$(strip $(4)))
	@if [ $$(VERBOSE) -eq 0 ]; then \
		printf "%-11s %s\n" "[$$(_TYPE)]" "$$@"; \
	else \
		printf "%-11s %s\n" "[$$(_TYPE)]" "$$(_CMD)"; \
	fi
	@if ! $$(_CMD); then \
		echo "Error: \033[0;31m$$@"; \
		echo "\033[0;33m$$(_CMD)\033[0m"; \
		false; \
	fi
endef

$(eval $(call BUILD, \
	PROTOC, \
	%.pb.cc %.pb.h %.grpc.pb.cc %.grpc.pb.h, \
	$$(PROTO_DIR)/%.proto, \
	$$(PROTOC) $$< $$(PROTOCFLAGS)))

$(eval $(call BUILD, \
	CXX, \
	%.pb.o, \
	%.pb.cc $(DEPDIR)/$$@.d, \
	$$(CXX) -o $$@ -c $$< $$(CXXFLAGS) $$(PERMISSIVE) $$(DEPFLAGS)))

$(eval $(call BUILD, \
	CXX, \
	bessctl.o, \
	bessctl.cc $(PROTO_HEADERS) $(DEPDIR)/$$@.d, \
	$$(CXX) -o $$@ -c $$< $$(CXXFLAGS) $$(PERMISSIVE) $$(DEPFLAGS)))

$(eval $(call BUILD, \
	CXX, \
	%.o, \
	%.cc $(PROTO_HEADERS) $(DEPDIR)/$$@.d, \
	$$(CXX) -o $$@ -c $$< $$(CXXFLAGS) $$(DEPFLAGS)))

$(eval $(call BUILD, \
	LD, \
	$$(EXEC), \
	$$(OBJS), \
	$$(CXX) -o $$@ $$^ $$(LDFLAGS) $$(LIBS)))

$(eval $(call BUILD, \
	TEST_CXX, \
	%_test.o, \
	%_test.cc $(DEPDIR)/$$@.d, \
	$$(CXX) -o $$@ -c $$< $$(CXXFLAGS) $$(DEPFLAGS)))

$(eval $(call BUILD, \
	TEST_LD, \
	%_test, \
	%_test.o gtest-all.o gtest_main.o bess.a, \
	$$(CXX) -o $$@ $$^ $$(LDFLAGS) $(LIBS)))

$(eval $(call BUILD, \
	TEST_LD, \
	$$(TEST_ALL_EXEC), \
	$$(TEST_OBJS) gtest-all.o bess.a, \
	$$(CXX) -o $$@ $$^ $$(LDFLAGS) $(LIBS)))

$(eval $(call BUILD, \
	TEST_CXX, \
	gtest-all.o, \
	$$(GTEST_DIR)/src/gtest-all.cc, \
	$$(CXX) -o $$@ -c $$< -I$$(GTEST_DIR) $$(CXXFLAGS) $$(PERMISSIVE) $$(DEPFLAGS)))

$(eval $(call BUILD, \
	BENCH_CXX, \
	%_bench.o, \
	%_bench.cc $(DEPDIR)/$$@.d, \
	$$(CXX) -o $$@ -c $$< $$(CXXFLAGS) $$(DEPFLAGS)))

$(eval $(call BUILD, \
	BENCH_LD, \
	%_bench, \
	%_bench.o %.o bess.a, \
	$$(CXX) -o $$@ $$^ $$(LDFLAGS) -lbenchmark $(LIBS)))

CORE_OBJS = $(filter-out main.o %_bench.o, $(OBJS))

$(eval $(call BUILD, \
	AR, \
	bess.a, \
	$(CORE_OBJS), \
	$$(AR) rcs $$@ $$^))

%.d: ;

.PRECIOUS: %.d $(PROTO_HEADERS)

-include $(patsubst %,$(DEPDIR)/%.d,$(basename $(ALL_SRCS)))<|MERGE_RESOLUTION|>--- conflicted
+++ resolved
@@ -47,18 +47,11 @@
     endif
 endif
 
-<<<<<<< HEAD
 CXXFLAGS += -std=gnu++11 -g3 -ggdb3 -Ofast -march=native \
-	    -Werror -isystem $(DPDK_INC_DIR) -Wall -Wextra -Wcast-align -D_GNU_SOURCE
+	    -Werror -isystem $(DPDK_INC_DIR) -D_GNU_SOURCE \
+			-Wall -Wextra -Wcast-align
 
 PERMISSIVE = -Wno-missing-field-initializers -Wno-unused-parameter # FIXME
-=======
-PROTOCXXFLAGS = -std=gnu++11 -O0
-
-CXXFLAGS += -std=gnu++11 -g3 -ggdb3 -Og -march=native \
-	    -Werror -isystem $(DPDK_INC_DIR) -D_GNU_SOURCE \
-	    -Wall -Wextra -Wcast-align
->>>>>>> 892c3be8
 
 # -Wshadow should not be used for g++ 4.x, as it has too many false positives
 CXXVERSION_5_OR_HIGHER := $(shell expr $(CXXVERSION) \>= 50000)
