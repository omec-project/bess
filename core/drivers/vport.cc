#include "vport.h"

#include <fcntl.h>
#include <libgen.h>
#include <sched.h>
#include <unistd.h>

#include <sys/ioctl.h>
#include <sys/stat.h>
#include <sys/wait.h>

#include <rte_config.h>
#include <rte_malloc.h>

#include "../message.h"
#include "../utils/format.h"

/* TODO: Unify vport and vport_native */

#define SLOTS_PER_LLRING 256

#define REFILL_LOW 16
#define REFILL_HIGH 32

/* This watermark is to detect congestion and cache bouncing due to
 * head-eating-tail (needs at least 8 slots less then the total ring slots).
 * Not sure how to tune this... */
#define SLOTS_WATERMARK ((SLOTS_PER_LLRING >> 3) * 7) /* 87.5% */

/* Disable (0) single producer/consumer mode for default */
#define SINGLE_P 0
#define SINGLE_C 0

#define ROUND_TO_64(x) ((x + 32) & (~0x3f))

/* We cannot directly use phys_addr_t on 32bit machines,
 * since it may be sizeof(phys_addr_t) != sizeof(void *) */
typedef uintptr_t paddr_t;

static inline int find_next_nonworker_cpu(int cpu) {
  do {
    cpu = (cpu + 1) % sysconf(_SC_NPROCESSORS_ONLN);
  } while (is_worker_core(cpu));
  return cpu;
}

static void refill_tx_bufs(struct llring *r) {
  bess::Packet *pkts[REFILL_HIGH];
  void *objs[REFILL_HIGH];

  int deficit;
  int ret;

  int curr_cnt = llring_count(r);

  if (curr_cnt >= REFILL_LOW)
    return;

  deficit = REFILL_HIGH - curr_cnt;

  ret = bess::Packet::Alloc((bess::Packet **)pkts, deficit, 0);
  if (ret == 0)
    return;

  for (int i = 0; i < ret; i++)
    objs[i] = (void *)(uintptr_t)pkts[i]->paddr();

  ret = llring_mp_enqueue_bulk(r, objs, ret);
  DCHECK_EQ(ret, 0);
}

static void drain_sn_to_drv_q(struct llring *q) {
  /* sn_to_drv queues contain physical address of packet buffers */
  for (;;) {
    paddr_t paddr;
    bess::Packet *snb;
    int ret;

    ret = llring_mc_dequeue(q, (void **)&paddr);
    if (ret)
      break;

    snb = bess::Packet::from_paddr(paddr);
    if (!snb) {
      LOG(ERROR) << "paddr_to_snb(" << paddr << ") failed";
      continue;
    }

    bess::Packet::Free(bess::Packet::from_paddr(paddr));
  }
}

static void drain_drv_to_sn_q(struct llring *q) {
  /* sn_to_drv queues contain virtual address of packet buffers */
  for (;;) {
    bess::Packet *snb;
    int ret;

    ret = llring_mc_dequeue(q, (void **)&snb);
    if (ret)
      break;

    bess::Packet::Free(snb);
  }
}

static void reclaim_packets(struct llring *ring) {
  void *objs[bess::PacketBatch::kMaxBurst];
  int ret;

  for (;;) {
    ret = llring_mc_dequeue_burst(ring, objs, bess::PacketBatch::kMaxBurst);
    if (ret == 0)
      break;

    bess::Packet::Free((bess::Packet **)objs, ret);
  }
}

static pb_error_t docker_container_pid(const std::string &cid,
                                       int *container_pid) {
  char buf[1024];

  FILE *fp;

  int ret;
  int exit_code;

  if (cid.length() == 0)
    return pb_error(EINVAL,
                    "field 'docker' should be "
                    "a containder ID or name in string");

  ret = snprintf(buf, static_cast<int>(sizeof(buf)),
                 "docker inspect --format '{{.State.Pid}}' "
                 "%s 2>&1",
                 cid.c_str());
  if (ret >= static_cast<int>(sizeof(buf)))
    return pb_error(EINVAL,
                    "The specified Docker "
                    "container ID or name is too long");

  fp = popen(buf, "r");
  if (!fp) {
    const std::string details =
        bess::utils::Format("popen() errno=%d (%s)", errno, strerror(errno));

    return pb_error_details(
        ESRCH, details.c_str(),
        "Command 'docker' is not available. (not installed?)");
  }

  ret = fread(buf, 1, sizeof(buf) - 1, fp);
  if (ret == 0)
    return pb_error(ENOENT,
                    "Cannot find the PID of "
                    "container %s",
                    cid.c_str());

  buf[ret] = '\0';

  ret = pclose(fp);
  exit_code = WEXITSTATUS(ret);

  if (exit_code != 0 || sscanf(buf, "%d", container_pid) == 0) {
    // TODO(clan): Need to fully replicate the map in details
    // snobj_map_set(details, "exit_code", snobj_int(exit_code));
    // snobj_map_set(details, "docker_err", snobj_str(buf));

    return pb_error_details(ESRCH, buf, "Cannot find the PID of container %s",
                            cid.c_str());
  }

  return pb_errno(0);
}

static int next_cpu;

/* Free an allocated bar, freeing resources in the queues */
void VPort::FreeBar() {
  int i;
  struct sn_conf_space *conf = static_cast<struct sn_conf_space *>(bar_);

  for (i = 0; i < conf->num_txq; i++) {
    drain_drv_to_sn_q(inc_qs_[i].drv_to_sn);
    drain_sn_to_drv_q(inc_qs_[i].sn_to_drv);
  }

  for (i = 0; i < conf->num_rxq; i++) {
    drain_drv_to_sn_q(inc_qs_[i].drv_to_sn);
    drain_sn_to_drv_q(inc_qs_[i].sn_to_drv);
  }

  rte_free(bar_);
}

void *VPort::AllocBar(struct tx_queue_opts *txq_opts,
                      struct rx_queue_opts *rxq_opts) {
  int bytes_per_llring;
  int total_bytes;

  void *bar;
  struct sn_conf_space *conf;
  char *ptr;

  int i;

  bytes_per_llring = llring_bytes_with_slots(SLOTS_PER_LLRING);

  total_bytes = ROUND_TO_64(sizeof(struct sn_conf_space));
  total_bytes += num_queues[PACKET_DIR_INC] * 2 * ROUND_TO_64(bytes_per_llring);
  total_bytes += num_queues[PACKET_DIR_OUT] *
                 (ROUND_TO_64(sizeof(struct sn_rxq_registers)) +
                  2 * ROUND_TO_64(bytes_per_llring));

  VLOG(1) << "BAR total_bytes = " << total_bytes;
  bar = rte_zmalloc(nullptr, total_bytes, 64);
  DCHECK(bar);

  conf = reinterpret_cast<struct sn_conf_space *>(bar);

  conf->bar_size = total_bytes;
  conf->netns_fd = netns_fd_;
  conf->container_pid = container_pid_;

  strcpy(conf->ifname, ifname_);

  memcpy(conf->mac_addr, mac_addr, ETH_ALEN);

  conf->num_txq = num_queues[PACKET_DIR_INC];
  conf->num_rxq = num_queues[PACKET_DIR_OUT];
  conf->link_on = 1;
  conf->promisc_on = 1;

  conf->txq_opts = *txq_opts;
  conf->rxq_opts = *rxq_opts;

  ptr = (char *)(conf);
  ptr += ROUND_TO_64(sizeof(struct sn_conf_space));

  /* See sn_common.h for the llring usage */

  for (i = 0; i < conf->num_txq; i++) {
    /* Driver -> BESS */
<<<<<<< HEAD
    llring_init((struct llring *)ptr, SLOTS_PER_LLRING, SINGLE_P, SINGLE_C);
    inc_qs_[i].drv_to_sn = (struct llring *)ptr;
    ptr += ROUND_TO_64(bytes_per_llring);

    /* BESS -> Driver */
    llring_init((struct llring *)ptr, SLOTS_PER_LLRING, SINGLE_P, SINGLE_C);
    refill_tx_bufs((struct llring *)ptr);
    inc_qs_[i].sn_to_drv = (struct llring *)ptr;
    ptr += ROUND_TO_64(bytes_per_llring);
=======
    llring_init(reinterpret_cast<struct llring *>(ptr), SLOTS_PER_LLRING,
                SINGLE_P, SINGLE_C);
    inc_qs_[i].drv_to_sn = reinterpret_cast<struct llring *>(ptr);
    ptr += bytes_per_llring;

    /* BESS -> Driver */
    llring_init(reinterpret_cast<struct llring *>(ptr), SLOTS_PER_LLRING,
                SINGLE_P, SINGLE_C);
    refill_tx_bufs(reinterpret_cast<struct llring *>(ptr));
    inc_qs_[i].sn_to_drv = reinterpret_cast<struct llring *>(ptr);
    ptr += bytes_per_llring;
>>>>>>> 7b50d711
  }

  for (i = 0; i < conf->num_rxq; i++) {
    /* RX queue registers */
<<<<<<< HEAD
    out_qs_[i].rx_regs = (struct sn_rxq_registers *)ptr;
    ptr += ROUND_TO_64(sizeof(struct sn_rxq_registers));

    /* Driver -> BESS */
    llring_init((struct llring *)ptr, SLOTS_PER_LLRING, SINGLE_P, SINGLE_C);
    out_qs_[i].drv_to_sn = (struct llring *)ptr;
    ptr += ROUND_TO_64(bytes_per_llring);

    /* BESS -> Driver */
    llring_init((struct llring *)ptr, SLOTS_PER_LLRING, SINGLE_P, SINGLE_C);
    out_qs_[i].sn_to_drv = (struct llring *)ptr;
    ptr += ROUND_TO_64(bytes_per_llring);
=======
    out_qs_[i].rx_regs = reinterpret_cast<struct sn_rxq_registers *>(ptr);
    ptr += sizeof(struct sn_rxq_registers);

    /* Driver -> BESS */
    llring_init(reinterpret_cast<struct llring *>(ptr), SLOTS_PER_LLRING,
                SINGLE_P, SINGLE_C);
    out_qs_[i].drv_to_sn = reinterpret_cast<struct llring *>(ptr);
    ptr += bytes_per_llring;

    /* BESS -> Driver */
    llring_init(reinterpret_cast<struct llring *>(ptr), SLOTS_PER_LLRING,
                SINGLE_P, SINGLE_C);
    out_qs_[i].sn_to_drv = reinterpret_cast<struct llring *>(ptr);
    ptr += bytes_per_llring;
>>>>>>> 7b50d711
  }

  return bar;
}

void VPort::InitDriver() {
  struct stat buf;

  int ret;

  next_cpu = 0;

  ret = stat("/dev/bess", &buf);
  if (ret < 0) {
    char exec_path[1024];
    char *exec_dir;

    char cmd[2048];

    LOG(INFO) << "vport: BESS kernel module is not loaded. Loading...";

    ret = readlink("/proc/self/exe", exec_path, sizeof(exec_path));
    if (ret == -1 || ret >= static_cast<int>(sizeof(exec_path)))
      return;

    exec_path[ret] = '\0';
    exec_dir = dirname(exec_path);

    sprintf(cmd, "insmod %s/kmod/bess.ko", exec_dir);
    ret = system(cmd);
    if (WEXITSTATUS(ret) != 0) {
      LOG(WARNING) << "Cannot load kernel module " << exec_dir
                   << "/kmod/bess.ko";
    }
  }
}

int VPort::SetIPAddrSingle(const std::string &ip_addr) {
  FILE *fp;

  char buf[1024];

  int ret;
  int exit_code;

  ret = snprintf(buf, sizeof(buf), "ip addr add %s dev %s 2>&1",
                 ip_addr.c_str(), ifname_);
  if (ret >= static_cast<int>(sizeof(buf)))
    return -EINVAL;

  fp = popen(buf, "r");
  if (!fp)
    return -errno;

  ret = pclose(fp);
  exit_code = WEXITSTATUS(ret);
  if (exit_code)
    return -EINVAL;

  return 0;
}

pb_error_t VPort::SetIPAddr(const bess::pb::VPortArg &arg) {
  int child_pid = 0;

  int ret = 0;
  int nspace = 0;

  /* change network namespace if necessary */
  if (container_pid_ || netns_fd_ >= 0) {
    nspace = 1;

    child_pid = fork();
    if (child_pid < 0) {
      return pb_errno(-child_pid);
    }

    if (child_pid == 0) {
      char buf[1024];
      int fd;

      if (container_pid_) {
        sprintf(buf, "/proc/%d/ns/net", container_pid_);
        fd = open(buf, O_RDONLY);
        if (fd < 0) {
          PLOG(ERROR) << "open(/proc/pid/ns/net)";
          exit(errno <= 255 ? errno : ENOMSG);
        }
      } else
        fd = netns_fd_;

      ret = setns(fd, 0);
      if (ret < 0) {
        PLOG(ERROR) << "setns()";
        exit(errno <= 255 ? errno : ENOMSG);
      }
    } else {
      goto wait_child;
    }
  }

  if (arg.ip_addrs_size() > 0) {
    for (int i = 0; i < arg.ip_addrs_size(); ++i) {
      const char *addr = arg.ip_addrs(i).c_str();
      ret = SetIPAddrSingle(addr);
      if (ret < 0) {
        if (nspace) {
          /* it must be the child */
          DCHECK_EQ(child_pid, 0);
          exit(errno <= 255 ? errno : ENOMSG);
        } else
          break;
      }
    }
  } else {
    DCHECK(0);
  }

  if (nspace) {
    if (child_pid == 0) {
      if (ret < 0) {
        ret = -ret;
        exit(ret <= 255 ? ret : ENOMSG);
      } else
        exit(0);
    } else {
      int exit_status;

    wait_child:
      ret = waitpid(child_pid, &exit_status, 0);

      if (ret >= 0) {
        DCHECK_EQ(ret, child_pid);
        ret = -WEXITSTATUS(exit_status);
      } else
        PLOG(ERROR) << "waitpid()";
    }
  }

  if (ret < 0) {
    return pb_error(-ret,
                    "Failed to set IP addresses "
                    "(incorrect IP address format?)");
  }

  return pb_errno(0);
}

void VPort::DeInit() {
  int ret;

  ret = ioctl(fd_, SN_IOC_RELEASE_HOSTNIC);
  if (ret < 0)
    PLOG(ERROR) << "ioctl(SN_IOC_RELEASE_HOSTNIC)";

  close(fd_);
  FreeBar();
}

pb_error_t VPort::Init(const bess::pb::VPortArg &arg) {
  pb_error_t err;
  int ret;

  struct tx_queue_opts txq_opts = tx_queue_opts();
  struct rx_queue_opts rxq_opts = rx_queue_opts();

  fd_ = -1;
  netns_fd_ = -1;
  container_pid_ = 0;

  if (arg.ifname().length() >= IFNAMSIZ) {
    err = pb_error(EINVAL,
                   "Linux interface name should be "
                   "shorter than %d characters",
                   IFNAMSIZ);
    goto fail;
  }

  if (arg.ifname().length()) {
    strcpy(ifname_, arg.ifname().c_str());
  } else {
    strcpy(ifname_, name().c_str());
  }

  if (arg.cpid_case() == bess::pb::VPortArg::kDocker) {
    err = docker_container_pid(arg.docker(), &container_pid_);
    if (err.err() != 0)
      goto fail;
  } else if (arg.cpid_case() == bess::pb::VPortArg::kContainerPid) {
    container_pid_ = arg.container_pid();
  } else if (arg.cpid_case() == bess::pb::VPortArg::kNetns) {
    netns_fd_ = open(arg.netns().c_str(), O_RDONLY);
    if (netns_fd_ < 0) {
      err =
          pb_error(EINVAL, "Invalid network namespace %s", arg.netns().c_str());
      goto fail;
    }
  }

  if (arg.rxq_cpus_size() > 0 &&
      arg.rxq_cpus_size() != num_queues[PACKET_DIR_OUT]) {
    err = pb_error(EINVAL, "Must specify as many cores as rxqs");
    goto fail;
  }

  fd_ = open("/dev/bess", O_RDONLY);
  if (fd_ == -1) {
    err = pb_error(ENODEV, "the kernel module is not loaded");
    goto fail;
  }

  txq_opts.tci = arg.tx_tci();
  txq_opts.outer_tci = arg.tx_outer_tci();
  rxq_opts.loopback = arg.loopback();

  bar_ = AllocBar(&txq_opts, &rxq_opts);

  VLOG(1) << "virt: " << bar_ << ", phys: " << rte_malloc_virt2phy(bar_);

  ret = ioctl(fd_, SN_IOC_CREATE_HOSTNIC, rte_malloc_virt2phy(bar_));
  if (ret < 0) {
    err = pb_errno_details(-ret, "SN_IOC_CREATE_HOSTNIC failure");
    goto fail;
  }

  if (arg.ip_addrs_size() > 0) {
    err = SetIPAddr(arg);

    if (err.err() != 0) {
      DeInit();
      goto fail;
    }
  }

  if (netns_fd_ >= 0) {
    close(netns_fd_);
    netns_fd_ = -1;
  }

  for (int cpu = 0; cpu < SN_MAX_CPU; cpu++) {
    map_.cpu_to_txq[cpu] = cpu % num_queues[PACKET_DIR_INC];
  }

  if (arg.rxq_cpus_size() > 0) {
    for (int rxq = 0; rxq < num_queues[PACKET_DIR_OUT]; rxq++) {
      map_.rxq_to_cpu[rxq] = arg.rxq_cpus(rxq);
    }
  } else {
    for (int rxq = 0; rxq < num_queues[PACKET_DIR_OUT]; rxq++) {
      next_cpu = find_next_nonworker_cpu(next_cpu);
      map_.rxq_to_cpu[rxq] = next_cpu;
    }
  }

  ret = ioctl(fd_, SN_IOC_SET_QUEUE_MAPPING, &map_);
  if (ret < 0) {
    PLOG(ERROR) << "ioctl(SN_IOC_SET_QUEUE_MAPPING)";
  }

  return pb_errno(0);

fail:
  if (fd_ >= 0)
    close(fd_);

  if (netns_fd_ >= 0)
    close(netns_fd_);

  return err;
}

int VPort::RecvPackets(queue_t qid, bess::Packet **pkts, int max_cnt) {
  struct queue *tx_queue = &inc_qs_[qid];

  int cnt;
  int i;

  cnt = llring_sc_dequeue_burst(tx_queue->drv_to_sn, (void **)pkts, max_cnt);

  refill_tx_bufs(tx_queue->sn_to_drv);

  for (i = 0; i < cnt; i++) {
    bess::Packet *pkt = pkts[i];
    struct sn_tx_desc *tx_desc;
    uint16_t len;

    tx_desc = pkt->scratchpad<struct sn_tx_desc *>();
    len = tx_desc->total_len;

    pkt->set_data_off(SNBUF_HEADROOM);
    pkt->set_total_len(len);
    pkt->set_data_len(len);

    /* TODO: process sn_tx_metadata */
  }

  return cnt;
}

int VPort::SendPackets(queue_t qid, bess::Packet **pkts, int cnt) {
  struct queue *rx_queue = &out_qs_[qid];

  paddr_t paddr[bess::PacketBatch::kMaxBurst];

  int ret;

  reclaim_packets(rx_queue->drv_to_sn);

  for (int i = 0; i < cnt; i++) {
    bess::Packet *snb = pkts[i];

    struct sn_rx_desc *rx_desc;

    rx_desc = snb->scratchpad<struct sn_rx_desc *>();

    rte_prefetch0(rx_desc);

    paddr[i] = snb->paddr();
  }

  for (int i = 0; i < cnt; i++) {
    bess::Packet *snb = pkts[i];
    bess::Packet *seg;

    struct sn_rx_desc *rx_desc;

    rx_desc = snb->scratchpad<struct sn_rx_desc *>();

    rx_desc->total_len = snb->total_len();
    rx_desc->seg_len = snb->head_len();
    rx_desc->seg = snb->dma_addr();
    rx_desc->next = 0;

    rx_desc->meta = sn_rx_metadata();

    seg = reinterpret_cast<bess::Packet *>(snb->next());
    while (seg) {
      struct sn_rx_desc *next_desc;
      bess::Packet *seg_snb;

      seg_snb = (bess::Packet *)seg;
      next_desc = seg_snb->scratchpad<struct sn_rx_desc *>();

      next_desc->seg_len = seg->head_len();
      next_desc->seg = seg->dma_addr();
      next_desc->next = 0;

      rx_desc->next = seg_snb->paddr();
      rx_desc = next_desc;
      seg = reinterpret_cast<bess::Packet *>(snb->next());
    }
  }

  ret = llring_mp_enqueue_bulk(rx_queue->sn_to_drv, (void **)paddr, cnt);

  if (ret == -LLRING_ERR_NOBUF)
    return 0;

  /* TODO: generic notification architecture */
  if (__sync_bool_compare_and_swap(&rx_queue->rx_regs->irq_disabled, 0, 1)) {
    ret = ioctl(fd_, SN_IOC_KICK_RX, 1 << map_.rxq_to_cpu[qid]);
    if (ret) {
      PLOG(ERROR) << "ioctl(KICK_RX)";
    }
  }

  return cnt;
}

ADD_DRIVER(VPort, "vport", "Virtual port for Linux host")<|MERGE_RESOLUTION|>--- conflicted
+++ resolved
@@ -242,62 +242,35 @@
 
   for (i = 0; i < conf->num_txq; i++) {
     /* Driver -> BESS */
-<<<<<<< HEAD
-    llring_init((struct llring *)ptr, SLOTS_PER_LLRING, SINGLE_P, SINGLE_C);
-    inc_qs_[i].drv_to_sn = (struct llring *)ptr;
-    ptr += ROUND_TO_64(bytes_per_llring);
-
-    /* BESS -> Driver */
-    llring_init((struct llring *)ptr, SLOTS_PER_LLRING, SINGLE_P, SINGLE_C);
-    refill_tx_bufs((struct llring *)ptr);
-    inc_qs_[i].sn_to_drv = (struct llring *)ptr;
-    ptr += ROUND_TO_64(bytes_per_llring);
-=======
     llring_init(reinterpret_cast<struct llring *>(ptr), SLOTS_PER_LLRING,
                 SINGLE_P, SINGLE_C);
     inc_qs_[i].drv_to_sn = reinterpret_cast<struct llring *>(ptr);
-    ptr += bytes_per_llring;
+    ptr += ROUND_TO_64(bytes_per_llring);
 
     /* BESS -> Driver */
     llring_init(reinterpret_cast<struct llring *>(ptr), SLOTS_PER_LLRING,
                 SINGLE_P, SINGLE_C);
     refill_tx_bufs(reinterpret_cast<struct llring *>(ptr));
     inc_qs_[i].sn_to_drv = reinterpret_cast<struct llring *>(ptr);
-    ptr += bytes_per_llring;
->>>>>>> 7b50d711
+    ptr += ROUND_TO_64(bytes_per_llring);
   }
 
   for (i = 0; i < conf->num_rxq; i++) {
     /* RX queue registers */
-<<<<<<< HEAD
-    out_qs_[i].rx_regs = (struct sn_rxq_registers *)ptr;
+    out_qs_[i].rx_regs = reinterpret_cast<struct sn_rxq_registers *>(ptr);
     ptr += ROUND_TO_64(sizeof(struct sn_rxq_registers));
-
-    /* Driver -> BESS */
-    llring_init((struct llring *)ptr, SLOTS_PER_LLRING, SINGLE_P, SINGLE_C);
-    out_qs_[i].drv_to_sn = (struct llring *)ptr;
-    ptr += ROUND_TO_64(bytes_per_llring);
-
-    /* BESS -> Driver */
-    llring_init((struct llring *)ptr, SLOTS_PER_LLRING, SINGLE_P, SINGLE_C);
-    out_qs_[i].sn_to_drv = (struct llring *)ptr;
-    ptr += ROUND_TO_64(bytes_per_llring);
-=======
-    out_qs_[i].rx_regs = reinterpret_cast<struct sn_rxq_registers *>(ptr);
-    ptr += sizeof(struct sn_rxq_registers);
 
     /* Driver -> BESS */
     llring_init(reinterpret_cast<struct llring *>(ptr), SLOTS_PER_LLRING,
                 SINGLE_P, SINGLE_C);
     out_qs_[i].drv_to_sn = reinterpret_cast<struct llring *>(ptr);
-    ptr += bytes_per_llring;
+    ptr += ROUND_TO_64(bytes_per_llring);
 
     /* BESS -> Driver */
     llring_init(reinterpret_cast<struct llring *>(ptr), SLOTS_PER_LLRING,
                 SINGLE_P, SINGLE_C);
     out_qs_[i].sn_to_drv = reinterpret_cast<struct llring *>(ptr);
-    ptr += bytes_per_llring;
->>>>>>> 7b50d711
+    ptr += ROUND_TO_64(bytes_per_llring);
   }
 
   return bar;
