#include <rte_config.h>
#include <rte_errno.h>
#include <rte_ethdev.h>

<<<<<<< HEAD
#include "../message.h"
=======
#include "../log.h"
>>>>>>> af4c75f9
#include "../port.h"

typedef uint8_t dpdk_port_t;

#define DPDK_PORT_UNKNOWN RTE_MAX_ETHPORTS

class PMDPort : public Port {
 public:
<<<<<<< HEAD
  static void InitDriver();
  virtual error_ptr_t Init(const bess::PMDPortArg &arg);
=======
  virtual void InitDriver();
  virtual struct snobj *Init(struct snobj *arg);
>>>>>>> af4c75f9
  virtual void DeInit();

  virtual void CollectStats(bool reset);

  virtual int RecvPackets(queue_t qid, snb_array_t pkts, int cnt);
  virtual int SendPackets(queue_t qid, snb_array_t pkts, int cnt);

 private:
  dpdk_port_t dpdk_port_id_ = DPDK_PORT_UNKNOWN;
  bool hot_plugged_ = false;
};

#define SN_TSO_SG 0
#define SN_HW_RXCSUM 0
#define SN_HW_TXCSUM 0

static const struct rte_eth_conf default_eth_conf = {
    .link_speeds = ETH_LINK_SPEED_AUTONEG,
    .rxmode =
        {
            .mq_mode = ETH_MQ_RX_RSS,       /* doesn't matter for 1-queue */
            .max_rx_pkt_len = 0,            /* valid only if jumbo is on */
            .split_hdr_size = 0,            /* valid only if HS is on */
            .header_split = 0,              /* Header Split */
            .hw_ip_checksum = SN_HW_RXCSUM, /* IP checksum offload */
            .hw_vlan_filter = 0,            /* VLAN filtering */
            .hw_vlan_strip = 0,             /* VLAN strip */
            .hw_vlan_extend = 0,            /* Extended VLAN */
            .jumbo_frame = 0,               /* Jumbo Frame support */
            .hw_strip_crc = 1,              /* CRC stripped by hardware */
        },
    .txmode =
        {
            .mq_mode = ETH_MQ_TX_NONE,
        },
    .lpbk_mode = 0,
    .rx_adv_conf =
        {
            .rss_conf =
                {
                    .rss_key = NULL,
                    .rss_key_len = 40,
                    /* TODO: query rte_eth_dev_info_get() to set this*/
                    .rss_hf =
                        ETH_RSS_IP | ETH_RSS_UDP | ETH_RSS_TCP | ETH_RSS_SCTP,
                },
        },
    .tx_adv_conf = {},
    .dcb_capability_en = 0,
    .fdir_conf =
        {
            .mode = RTE_FDIR_MODE_NONE,
        },
    .intr_conf =
        {
            .lsc = 0,
        },
};

void PMDPort::InitDriver() {
  dpdk_port_t num_dpdk_ports = rte_eth_dev_count();

  log_info("%d DPDK PMD ports have been recognized:\n", num_dpdk_ports);

  for (dpdk_port_t i = 0; i < num_dpdk_ports; i++) {
    struct rte_eth_dev_info dev_info;

    memset(&dev_info, 0, sizeof(dev_info));
    rte_eth_dev_info_get(i, &dev_info);

    log_info("DPDK port_id %d (%s)   RXQ %hu TXQ %hu  ", i,
             dev_info.driver_name, dev_info.max_rx_queues,
             dev_info.max_tx_queues);

    if (dev_info.pci_dev) {
      log_info("%04hx:%02hhx:%02hhx.%02hhx %04hx:%04hx  ",
               dev_info.pci_dev->addr.domain, dev_info.pci_dev->addr.bus,
               dev_info.pci_dev->addr.devid, dev_info.pci_dev->addr.function,
               dev_info.pci_dev->id.vendor_id, dev_info.pci_dev->id.device_id);
    }

    log_info("\n");
  }
}

static error_ptr_t find_dpdk_port(dpdk_port_t port_id, const std::string &pci,
                                  const std::string &vdev,
                                  dpdk_port_t *ret_port_id,
                                  bool *ret_hot_plugged) {
  if (pci.length() == 0) {
    if (port_id < 0 || port_id >= RTE_MAX_ETHPORTS) {
      return pb_error(EINVAL, "Invalid port id %d", port_id);
    }
    if (!rte_eth_devices[port_id].attached) {
      return pb_error(ENODEV, "Port id %d is not available", port_id);
    }
  } else {
    struct rte_pci_addr addr;
    if (port_id != DPDK_PORT_UNKNOWN) {
      return pb_error(EINVAL,
                      "You cannot specify both "
                      "'port_id' and 'pci' fields");
    }
    if (eal_parse_pci_DomBDF(pci.c_str(), &addr) != 0 &&
        eal_parse_pci_BDF(pci.c_str(), &addr) != 0) {
      return pb_error(EINVAL,
                      "PCI address must be like "
                      "dddd:bb:dd.ff or bb:dd.ff");
    }
    for (int i = 0; i < RTE_MAX_ETHPORTS; i++) {
      if (!rte_eth_devices[i].attached) continue;

      if (!rte_eth_devices[i].pci_dev) continue;

      if (rte_eal_compare_pci_addr(&addr, &rte_eth_devices[i].pci_dev->addr))
        continue;

      port_id = i;
      break;
    }

    /* If not found, maybe the device has not been attached yet */
    if (port_id == DPDK_PORT_UNKNOWN) {
      char name[RTE_ETH_NAME_MAX_LEN];
      int ret;

      snprintf(name, RTE_ETH_NAME_MAX_LEN, "%04x:%02x:%02x.%02x", addr.domain,
               addr.bus, addr.devid, addr.function);

      ret = rte_eth_dev_attach(name, &port_id);

      if (ret < 0) {
        return pb_error(ENODEV,
                        "Cannot attach PCI "
                        "device %s",
                        name);
      }

      *ret_hot_plugged = true;
    }
  }

  if (port_id == DPDK_PORT_UNKNOWN && vdev.length() != 0) {
    const char *name = vdev.c_str();
    int ret = rte_eth_dev_attach(name, &port_id);

    if (ret < 0) {
      return pb_error(ENODEV, "Cannot attach vdev %s", name);
    }

    *ret_hot_plugged = true;
  }

  if (port_id == DPDK_PORT_UNKNOWN) {
    return pb_error(EINVAL,
                    "'port_id', 'pci', or 'vdev' field "
                    "must be specified");
  }

  *ret_port_id = port_id;
  return pb_errno(0);
}

error_ptr_t PMDPort::Init(const bess::PMDPortArg &arg) {
  dpdk_port_t ret_port_id = -1;

  struct rte_eth_dev_info dev_info = {};
  struct rte_eth_conf eth_conf;
  struct rte_eth_rxconf eth_rxconf;
  struct rte_eth_txconf eth_txconf;

  int num_txq = num_queues[PACKET_DIR_OUT];
  int num_rxq = num_queues[PACKET_DIR_INC];

  int ret;

  int i;

  error_ptr_t err = find_dpdk_port(arg.port_id(), arg.pci(), arg.vdev(),
                                   &ret_port_id, &hot_plugged_);
  if (err->err() != 0) {
    return err;
  }

  eth_conf = default_eth_conf;
  if (arg.loopback()) {
    eth_conf.lpbk_mode = 1;
  }

  /* Use defaut rx/tx configuration as provided by PMD drivers,
   * with minor tweaks */
  rte_eth_dev_info_get(ret_port_id, &dev_info);

  eth_rxconf = dev_info.default_rxconf;

  /* #36: em driver does not allow rx_drop_en enabled */
  if (strcmp(dev_info.driver_name, "rte_em_pmd") != 0)
    eth_rxconf.rx_drop_en = 1;

  eth_txconf = dev_info.default_txconf;
  eth_txconf.txq_flags = ETH_TXQ_FLAGS_NOVLANOFFL |
                         ETH_TXQ_FLAGS_NOMULTSEGS * (1 - SN_TSO_SG) |
                         ETH_TXQ_FLAGS_NOXSUMS * (1 - SN_HW_TXCSUM);

  ret = rte_eth_dev_configure(ret_port_id, num_rxq, num_txq, &eth_conf);
  if (ret != 0) {
    return pb_error(-ret, "rte_eth_dev_configure() failed");
  }
  rte_eth_promiscuous_enable(ret_port_id);

  for (i = 0; i < num_rxq; i++) {
    int sid = rte_eth_dev_socket_id(ret_port_id);

    /* if socket_id is invalid, set to 0 */
    if (sid < 0 || sid > RTE_MAX_NUMA_NODES) sid = 0;

    ret = rte_eth_rx_queue_setup(ret_port_id, i, queue_size[PACKET_DIR_INC],
                                 sid, &eth_rxconf, get_pframe_pool_socket(sid));
    if (ret != 0) {
      return pb_error(-ret, "rte_eth_rx_queue_setup() failed");
    }
  }

  for (i = 0; i < num_txq; i++) {
    int sid = 0; /* XXX */

    ret = rte_eth_tx_queue_setup(ret_port_id, i, queue_size[PACKET_DIR_OUT],
                                 sid, &eth_txconf);
    if (ret != 0) {
      return pb_error(-ret, "rte_eth_tx_queue_setup() failed");
    }
  }

  ret = rte_eth_dev_start(ret_port_id);
  if (ret != 0) {
    return pb_error(-ret, "rte_eth_dev_start() failed");
  }

  dpdk_port_id_ = ret_port_id;

  return pb_errno(0);
}

void PMDPort::DeInit() {
  rte_eth_dev_stop(dpdk_port_id_);

  if (hot_plugged_) {
    char name[RTE_ETH_NAME_MAX_LEN];
    int ret;

    rte_eth_dev_close(dpdk_port_id_);
    ret = rte_eth_dev_detach(dpdk_port_id_, name);
    if (ret < 0)
      log_warn("rte_eth_dev_detach(%d) failed: %s\n", dpdk_port_id_,
               rte_strerror(-ret));
  }
}

void PMDPort::CollectStats(bool reset) {
  struct rte_eth_stats stats;
  int ret;

  packet_dir_t dir;
  queue_t qid;

  if (reset) {
    rte_eth_stats_reset(dpdk_port_id_);
    return;
  }

  ret = rte_eth_stats_get(dpdk_port_id_, &stats);
  if (ret < 0) {
    log_err("rte_eth_stats_get() failed: %s\n", rte_strerror(-ret));
    return;
  }

#if 0
	log_debug("PMD port %d: "
	       "ipackets %lu opackets %lu ibytes %lu obytes %lu "
	       "imissed %lu ibadcrc %lu ibadlen %lu ierrors %lu oerrors %lu "
	       "imcasts %lu rx_nombuf %lu fdirmatch %lu fdirmiss %lu "
	       "tx_pause_xon %lu rx_pause_xon %lu "
	       "tx_pause_xoff %lu rx_pause_xoff %lu\n",
			priv->dpdk_port_id,
			stats.ipackets, stats.opackets,
			stats.ibytes, stats.obytes,
			stats.imissed, stats.ibadcrc, stats.ibadlen,
			stats.ierrors, stats.oerrors, stats.imcasts,
			stats.rx_nombuf, stats.fdirmatch, stats.fdirmiss,
			stats.tx_pause_xon, stats.rx_pause_xon,
			stats.tx_pause_xoff, stats.rx_pause_xoff);
#endif

  port_stats[PACKET_DIR_INC].dropped = stats.imissed;

  dir = PACKET_DIR_INC;
  for (qid = 0; qid < num_queues[dir]; qid++) {
    queue_stats[dir][qid].packets = stats.q_ipackets[qid];
    queue_stats[dir][qid].bytes = stats.q_ibytes[qid];
    queue_stats[dir][qid].dropped = stats.q_errors[qid];
  }

  dir = PACKET_DIR_OUT;
  for (qid = 0; qid < num_queues[dir]; qid++) {
    queue_stats[dir][qid].packets = stats.q_opackets[qid];
    queue_stats[dir][qid].bytes = stats.q_obytes[qid];
  }
}

int PMDPort::RecvPackets(queue_t qid, snb_array_t pkts, int cnt) {
  return rte_eth_rx_burst(dpdk_port_id_, qid, (struct rte_mbuf **)pkts, cnt);
}

int PMDPort::SendPackets(queue_t qid, snb_array_t pkts, int cnt) {
  int sent =
      rte_eth_tx_burst(dpdk_port_id_, qid, (struct rte_mbuf **)pkts, cnt);

  port_stats[PACKET_DIR_OUT].dropped += (cnt - sent);

  return sent;
}

ADD_DRIVER(PMDPort, "pmd_port", "DPDK poll mode driver")<|MERGE_RESOLUTION|>--- conflicted
+++ resolved
@@ -2,11 +2,8 @@
 #include <rte_errno.h>
 #include <rte_ethdev.h>
 
-<<<<<<< HEAD
+#include "../log.h"
 #include "../message.h"
-=======
-#include "../log.h"
->>>>>>> af4c75f9
 #include "../port.h"
 
 typedef uint8_t dpdk_port_t;
@@ -15,13 +12,8 @@
 
 class PMDPort : public Port {
  public:
-<<<<<<< HEAD
-  static void InitDriver();
-  virtual error_ptr_t Init(const bess::PMDPortArg &arg);
-=======
   virtual void InitDriver();
-  virtual struct snobj *Init(struct snobj *arg);
->>>>>>> af4c75f9
+  virtual pb_error_t Init(const bess::PMDPortArg &arg);
   virtual void DeInit();
 
   virtual void CollectStats(bool reset);
@@ -107,10 +99,10 @@
   }
 }
 
-static error_ptr_t find_dpdk_port(dpdk_port_t port_id, const std::string &pci,
-                                  const std::string &vdev,
-                                  dpdk_port_t *ret_port_id,
-                                  bool *ret_hot_plugged) {
+static pb_error_t find_dpdk_port(dpdk_port_t port_id, const std::string &pci,
+                                 const std::string &vdev,
+                                 dpdk_port_t *ret_port_id,
+                                 bool *ret_hot_plugged) {
   if (pci.length() == 0) {
     if (port_id < 0 || port_id >= RTE_MAX_ETHPORTS) {
       return pb_error(EINVAL, "Invalid port id %d", port_id);
@@ -132,9 +124,11 @@
                       "dddd:bb:dd.ff or bb:dd.ff");
     }
     for (int i = 0; i < RTE_MAX_ETHPORTS; i++) {
-      if (!rte_eth_devices[i].attached) continue;
-
-      if (!rte_eth_devices[i].pci_dev) continue;
+      if (!rte_eth_devices[i].attached)
+        continue;
+
+      if (!rte_eth_devices[i].pci_dev)
+        continue;
 
       if (rte_eal_compare_pci_addr(&addr, &rte_eth_devices[i].pci_dev->addr))
         continue;
@@ -185,7 +179,7 @@
   return pb_errno(0);
 }
 
-error_ptr_t PMDPort::Init(const bess::PMDPortArg &arg) {
+pb_error_t PMDPort::Init(const bess::PMDPortArg &arg) {
   dpdk_port_t ret_port_id = -1;
 
   struct rte_eth_dev_info dev_info = {};
@@ -200,9 +194,9 @@
 
   int i;
 
-  error_ptr_t err = find_dpdk_port(arg.port_id(), arg.pci(), arg.vdev(),
-                                   &ret_port_id, &hot_plugged_);
-  if (err->err() != 0) {
+  pb_error_t err = find_dpdk_port(arg.port_id(), arg.pci(), arg.vdev(),
+                                  &ret_port_id, &hot_plugged_);
+  if (err.err() != 0) {
     return err;
   }
 
@@ -236,7 +230,8 @@
     int sid = rte_eth_dev_socket_id(ret_port_id);
 
     /* if socket_id is invalid, set to 0 */
-    if (sid < 0 || sid > RTE_MAX_NUMA_NODES) sid = 0;
+    if (sid < 0 || sid > RTE_MAX_NUMA_NODES)
+      sid = 0;
 
     ret = rte_eth_rx_queue_setup(ret_port_id, i, queue_size[PACKET_DIR_INC],
                                  sid, &eth_rxconf, get_pframe_pool_socket(sid));
